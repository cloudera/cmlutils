# **cmlutil** 

`cmlutil` is a command-line interface (CLI) tool designed to enhance the [Cloudera Machine Learning (CML)](https://docs.cloudera.com/machine-learning/cloud/index.html) experience. It provides various utilities and functionalities to help working with Cloudera Machine Learning.

`cmlutil project` command helps to migrate a CDSW/CML [projects](https://docs.cloudera.com/machine-learning/cloud/projects/index.html)
(along with associated assets like [models](https://docs.cloudera.com/machine-learning/cloud/models/index.html),
[jobs](https://docs.cloudera.com/machine-learning/cloud/jobs-pipelines/index.html) and [applications](https://docs.cloudera.com/machine-learning/cloud/applications/index.html))
to another CML workspace. This tool aims to solve for migrating projects from legacy CDSW clusters (which will be EOL'd soon)
to CML public cloud/private cloud. The tool uses the host it is running on as its "scratch space" for temporarily holding project
data and metadata before the project is fully migrated to the target CML workspace. This host is interchangeably referred to as "Bastion host" or "local machine" in this document.
## CML Project migration documentation
The comprehensive documentation for project migration can be located within the [GitHub wiki page](https://github.com/cloudera/cmlutils/wiki).
## Installation

### Development mode
1. Clone the repo and run `python3 -m pip install --editable .` .
2. Check if the command `cmlutil` is running or not.
3. By installing the CLI in editable mode, any changes done to the source code would reflect in real-time without the need for re-installing again.

### For production
1. To install from `main` branch:
```
python3 -m pip install git+https://github.com/cloudera/cmlutils@main
```
2. Or from a feature or release branch:
```
python3 -m pip install git+https://github.com/cloudera/cmlutils@<branch-name>
```
## Development Guidelines
* We use two formatting tools, namely `black` and `isort` to format our python repo. Please run these commands before commiting any changes. `isort` helps arranging the imports in a logical manner.
  * They can be installed using `python3 -m pip install black isort`.
  * Run `black .` while inside the root directory.
  * Run `isort --profile black .`.

<<<<<<< HEAD
## Project Migration Architecture

<img src="./assets/migration_architecture.png" width="30%" height="30%" alt="Migration Architecture Diagram">

Here, both the "export" and "import" subcommands of the CLI run on the "Bastion Host". A personal machine if properly configured to have connectivity to both source and target CDSW/CML workspaces and adequate safeguards can also act as a "Bastion Host". The host must have sufficient file system storage capacity to temporarily hold the contents of the project being migrated.

 - **"export"** refers to copying of project data/metadata from source CDSW/CML workspace to "Bastion Host".
 - **"import"** refers to copying of already copied data/metadata from "Bastion Host" to target CML workspace.


## Usage
Create `export-config.ini` file inside `<home-dir>/.cmlutils` directory. Inside the `export-config.ini` file, create a section for each project, where you can include project-specific configurations. For common configurations shared across projects, place them in the DEFAULT section. This file contains configuration of source workspace. Similarly, create `import-config.ini` file in the same directory to store configurations related to target workspace.

### Example export-config.ini file:
```
[DEFAULT]
url=<Workspace-url>
apiv1_key=<Legacy API key>
output_dir=<Local temporary directory path>
ca_path=<Path to CA>

[Project-A]
username=<username>

[Project-B]
username=<username>
```
Configuration used:
 - `username`: Username, even admins can migrate the project. (Mandatory)
 - `url`: Workspace URL (Mandatory)
 - `apiv1_key`: API v1/Legacy API key (Mandatory)
 - `output_dir`: Temporary directory on the local machine where the project data/metadata would be stored. Path should be relative to home directory. (Mandatory)
 - `ca_path`: Path to a CA (Certifying Authority) bundle to use, in case python is not able to pick up CA from system and ssl certificate verification fails. Path should be relative to home directory. (Optional)

### Export sub-command
```
cmlutil project export -p <"project-name">
```
Project-name above should match one of the section name in the `export-config.ini` file.

### Import sub-command
```
cmlutil project import -p <"project-name">
```
Project-name above should match one of the section name in the `import-config.ini` file.

### Running the tool as a background process
There might be cases where the tool might be required to run as a separate process detached from the terminal.
In that case please use this command on your linux/mac machine:
```
nohup <complete CLI command> > <stdout-file> 2> <stderr-file> &
```
This will print out the Process ID(PID) as well as append the logs to the mentioned `stdout` and `stderr` file locations.

The process could be interrupted by sending a SIGINT to the PID returned. Please use `kill -INT <PID>` in that case.

 ## Legacy engine migration

 ### Legacy engine to runtime migration
The legacy engine is transitioned to an ML runtime based on the table below.

| Legacy Engine | ML Runtime |
| --- | --- |
| python3 | ml-runtime-workbench-python3.9-standard:2023.05.2-b7 |
| python2 | ml-runtime-workbench-python3.9-standard:2023.05.2-b7 |
| r | ml-runtime-workbench-r4.1-standard:2023.05.2-b7 |
| scala | ml-runtime-workbench-scala2.11-standard:2023.05.2-b7 |

The mapping can be found in the `cmlutils/legacy_engine_runtime_constants.py` file, and if you want to make changes to it, you can either modify the `cmlutils/legacy_engine_runtime_constants.py` file directly or modify the `runtime_identifier` entry in the metadata files generated after using the export command.

 #### Dynamic Population of Legacy engine runtime mapping

Pre-req : This command needs <home-dir>/.cmlutils/import-config.ini to be configured

The default mapping existing in the `cmlutils/legacy_engine_runtime_constants.py` can be dynamically populated based on the runtimes available in the target (CML) workload. Please use this command on your linux/mac machine:

```
cmlutil helpers populate_runtimes
```
This command generates a JSON file in `<home-dir>/.cmlutils/legacy_engine_runtime_constants.json`. 
Please make sure the utility has write permissions to the file in the directory. If needed, create an empty `<home-dir>/.cmlutils/legacy_engine_runtime_constants.json` file with write permissions.

 ### Legacy engine to engine migration
Projects using the legacy engine can be migrated to engine based projects by removing the legacy engine to ML runtime mapping in the `cmlutils/legacy_engine_runtime_constants.py` file. The _LEGACY_ENGINE_RUNTIME_CONSTANTS in legacy_engine_runtime_constants.py file should be an empty map for this.


## Project migration in team context
Before migrating the project created in team context, ensure that the team already exists in the target workspace.

## Essential guidelines for retrying a successful/failed migration
The utility has been meticulously designed to resume the export/import operation from the exact point where it left off in the event of failures.
### Project files
The utility employs rsync to facilitate the migration of project files. When the export/import command is rerun, it will synchronize the project files from the source to the destination.

### Project settings/artifacts
During a rerun, the project settings/artifacts (model/job/application) that have already been migrated will not be updated. Instead, only the missing artifacts in the target workspace will be migrated. This behavior aligns with the resume operation support in case of failures.
The utility is not designed to support a sync operation between the source and target projects. If you wish to update the project that has already been migrated, it is advisable to delete the project in the target workspace and then rerun the migration.

## Batch Migration

A sample script has been included in the [examples directory](examples) for batch migration. This script utilizes Python multithreading and reads the project list from the export/import-config.ini file.

## Post migration guidelines

* After the migration, the user's public SSH key will be reset. Please remember to update the SSH key in all external locations, such as the Git repository.
* After the migration, the Model API key will be reset. Kindly ensure that you update all applications that utilize these APIs.

=======
>>>>>>> e6cce49e
## Reporting bugs and vulnerabilities

 - To report a vulnerability, please email security@cloudera.com . For more information, visit https://www.cloudera.com/contact-us/security.html .
 - To report a bug, please do it in "GitHub Issues".

## Supplemental Disclaimer
Please read the following before proceeding.

Cloudera, Inc. (“Cloudera”) makes the cmlutil available as an open source tool for the convenience of its users.  Although Cloudera expects that the tool will help users working with Cloudera Machine Learning, Cloudera makes cmlutil available “as is” and without any warranty or support.  By downloading and using cmlutil, you acknowledge the foregoing statement and agree that Cloudera is not responsible or liable in any way for your use of cmlutil.<|MERGE_RESOLUTION|>--- conflicted
+++ resolved
@@ -32,116 +32,6 @@
   * Run `black .` while inside the root directory.
   * Run `isort --profile black .`.
 
-<<<<<<< HEAD
-## Project Migration Architecture
-
-<img src="./assets/migration_architecture.png" width="30%" height="30%" alt="Migration Architecture Diagram">
-
-Here, both the "export" and "import" subcommands of the CLI run on the "Bastion Host". A personal machine if properly configured to have connectivity to both source and target CDSW/CML workspaces and adequate safeguards can also act as a "Bastion Host". The host must have sufficient file system storage capacity to temporarily hold the contents of the project being migrated.
-
- - **"export"** refers to copying of project data/metadata from source CDSW/CML workspace to "Bastion Host".
- - **"import"** refers to copying of already copied data/metadata from "Bastion Host" to target CML workspace.
-
-
-## Usage
-Create `export-config.ini` file inside `<home-dir>/.cmlutils` directory. Inside the `export-config.ini` file, create a section for each project, where you can include project-specific configurations. For common configurations shared across projects, place them in the DEFAULT section. This file contains configuration of source workspace. Similarly, create `import-config.ini` file in the same directory to store configurations related to target workspace.
-
-### Example export-config.ini file:
-```
-[DEFAULT]
-url=<Workspace-url>
-apiv1_key=<Legacy API key>
-output_dir=<Local temporary directory path>
-ca_path=<Path to CA>
-
-[Project-A]
-username=<username>
-
-[Project-B]
-username=<username>
-```
-Configuration used:
- - `username`: Username, even admins can migrate the project. (Mandatory)
- - `url`: Workspace URL (Mandatory)
- - `apiv1_key`: API v1/Legacy API key (Mandatory)
- - `output_dir`: Temporary directory on the local machine where the project data/metadata would be stored. Path should be relative to home directory. (Mandatory)
- - `ca_path`: Path to a CA (Certifying Authority) bundle to use, in case python is not able to pick up CA from system and ssl certificate verification fails. Path should be relative to home directory. (Optional)
-
-### Export sub-command
-```
-cmlutil project export -p <"project-name">
-```
-Project-name above should match one of the section name in the `export-config.ini` file.
-
-### Import sub-command
-```
-cmlutil project import -p <"project-name">
-```
-Project-name above should match one of the section name in the `import-config.ini` file.
-
-### Running the tool as a background process
-There might be cases where the tool might be required to run as a separate process detached from the terminal.
-In that case please use this command on your linux/mac machine:
-```
-nohup <complete CLI command> > <stdout-file> 2> <stderr-file> &
-```
-This will print out the Process ID(PID) as well as append the logs to the mentioned `stdout` and `stderr` file locations.
-
-The process could be interrupted by sending a SIGINT to the PID returned. Please use `kill -INT <PID>` in that case.
-
- ## Legacy engine migration
-
- ### Legacy engine to runtime migration
-The legacy engine is transitioned to an ML runtime based on the table below.
-
-| Legacy Engine | ML Runtime |
-| --- | --- |
-| python3 | ml-runtime-workbench-python3.9-standard:2023.05.2-b7 |
-| python2 | ml-runtime-workbench-python3.9-standard:2023.05.2-b7 |
-| r | ml-runtime-workbench-r4.1-standard:2023.05.2-b7 |
-| scala | ml-runtime-workbench-scala2.11-standard:2023.05.2-b7 |
-
-The mapping can be found in the `cmlutils/legacy_engine_runtime_constants.py` file, and if you want to make changes to it, you can either modify the `cmlutils/legacy_engine_runtime_constants.py` file directly or modify the `runtime_identifier` entry in the metadata files generated after using the export command.
-
- #### Dynamic Population of Legacy engine runtime mapping
-
-Pre-req : This command needs <home-dir>/.cmlutils/import-config.ini to be configured
-
-The default mapping existing in the `cmlutils/legacy_engine_runtime_constants.py` can be dynamically populated based on the runtimes available in the target (CML) workload. Please use this command on your linux/mac machine:
-
-```
-cmlutil helpers populate_runtimes
-```
-This command generates a JSON file in `<home-dir>/.cmlutils/legacy_engine_runtime_constants.json`. 
-Please make sure the utility has write permissions to the file in the directory. If needed, create an empty `<home-dir>/.cmlutils/legacy_engine_runtime_constants.json` file with write permissions.
-
- ### Legacy engine to engine migration
-Projects using the legacy engine can be migrated to engine based projects by removing the legacy engine to ML runtime mapping in the `cmlutils/legacy_engine_runtime_constants.py` file. The _LEGACY_ENGINE_RUNTIME_CONSTANTS in legacy_engine_runtime_constants.py file should be an empty map for this.
-
-
-## Project migration in team context
-Before migrating the project created in team context, ensure that the team already exists in the target workspace.
-
-## Essential guidelines for retrying a successful/failed migration
-The utility has been meticulously designed to resume the export/import operation from the exact point where it left off in the event of failures.
-### Project files
-The utility employs rsync to facilitate the migration of project files. When the export/import command is rerun, it will synchronize the project files from the source to the destination.
-
-### Project settings/artifacts
-During a rerun, the project settings/artifacts (model/job/application) that have already been migrated will not be updated. Instead, only the missing artifacts in the target workspace will be migrated. This behavior aligns with the resume operation support in case of failures.
-The utility is not designed to support a sync operation between the source and target projects. If you wish to update the project that has already been migrated, it is advisable to delete the project in the target workspace and then rerun the migration.
-
-## Batch Migration
-
-A sample script has been included in the [examples directory](examples) for batch migration. This script utilizes Python multithreading and reads the project list from the export/import-config.ini file.
-
-## Post migration guidelines
-
-* After the migration, the user's public SSH key will be reset. Please remember to update the SSH key in all external locations, such as the Git repository.
-* After the migration, the Model API key will be reset. Kindly ensure that you update all applications that utilize these APIs.
-
-=======
->>>>>>> e6cce49e
 ## Reporting bugs and vulnerabilities
 
  - To report a vulnerability, please email security@cloudera.com . For more information, visit https://www.cloudera.com/contact-us/security.html .
